#pragma once

#include <audioapi/core/sources/AudioBuffer.h>
#include <audioapi/core/sources/AudioBufferBaseSourceNode.h>
#include <audioapi/libs/signalsmith-stretch/signalsmith-stretch.h>

#include <memory>
#include <cstddef>
#include <algorithm>
#include <string>
#include <queue>

namespace audioapi {

class AudioBus;
class AudioParam;

class AudioBufferQueueSourceNode : public AudioBufferBaseSourceNode {
 public:
    explicit AudioBufferQueueSourceNode(BaseAudioContext *context);
    ~AudioBufferQueueSourceNode() override;

    void stop(double when) override;
    void pause();

<<<<<<< HEAD
    void enqueueBuffer(const std::shared_ptr<AudioBuffer> &buffer, bool isLastBuffer);
    void dequeueBuffer(const std::shared_ptr<AudioBuffer> &buffer);
    void clearBuffers();

=======
    std::string enqueueBuffer(const std::shared_ptr<AudioBuffer> &buffer);
>>>>>>> d65d4ba7
    void disable() override;

 protected:
    void processNode(const std::shared_ptr<AudioBus>& processingBus, int framesToProcess) override;
    double getCurrentPosition() const override;

 private:
    // User provided buffers
    std::queue<std::pair<size_t, std::shared_ptr<AudioBuffer>>> buffers_;
    size_t bufferId_ = 0;

    bool isPaused_ = false;

    double playedBuffersDuration_ = 0;

    void processWithoutInterpolation(
            const std::shared_ptr<AudioBus>& processingBus,
            size_t startOffset,
            size_t offsetLength,
            float playbackRate) override;
};

} // namespace audioapi<|MERGE_RESOLUTION|>--- conflicted
+++ resolved
@@ -23,14 +23,9 @@
     void stop(double when) override;
     void pause();
 
-<<<<<<< HEAD
-    void enqueueBuffer(const std::shared_ptr<AudioBuffer> &buffer, bool isLastBuffer);
+    std::string enqueueBuffer(const std::shared_ptr<AudioBuffer> &buffer);
     void dequeueBuffer(const std::shared_ptr<AudioBuffer> &buffer);
     void clearBuffers();
-
-=======
-    std::string enqueueBuffer(const std::shared_ptr<AudioBuffer> &buffer);
->>>>>>> d65d4ba7
     void disable() override;
 
  protected:
