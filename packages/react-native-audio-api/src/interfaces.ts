--- conflicted
+++ resolved
@@ -127,14 +127,11 @@
 
 export interface IAudioBufferQueueSourceNode
   extends IAudioBufferBaseSourceNode {
-<<<<<<< HEAD
-  enqueueBuffer: (audioBuffer: IAudioBuffer, isLastBuffer: boolean) => void;
   dequeueBuffer: (audioBuffer: IAudioBuffer) => void;
   clearBuffers: () => void;
-=======
+
   // returns bufferId
   enqueueBuffer: (audioBuffer: IAudioBuffer) => string;
->>>>>>> d65d4ba7
   pause: () => void;
 }
 
