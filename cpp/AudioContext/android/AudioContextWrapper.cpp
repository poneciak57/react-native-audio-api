#ifdef ANDROID
#include "AudioContextWrapper.h"

namespace audiocontext {

    std::shared_ptr<OscillatorNodeWrapper> AudioContextWrapper::createOscillator() {
        auto oscillator = audiocontext_->createOscillator();
        return std::make_shared<OscillatorNodeWrapper>(oscillator);
    }

    std::shared_ptr<AudioDestinationNodeWrapper> AudioContextWrapper::getDestination() {
        auto destination = audiocontext_->getDestination();
        return std::make_shared<AudioDestinationNodeWrapper>(destination);
    }

    std::shared_ptr<GainNodeWrapper> AudioContextWrapper::createGain() {
        auto gain = audiocontext_->createGain();
        return std::make_shared<GainNodeWrapper>(gain);
    }
<<<<<<< HEAD

    std::shared_ptr<StereoPannerNodeWrapper> AudioContextWrapper::createStereoPanner() {
        auto panner = audiocontext_->createStereoPanner();
        return std::make_shared<StereoPannerNodeWrapper>(panner);
    }
} // namespace audiocontext
=======
} // namespace audiocontext
#endif
>>>>>>> 5f2694fb
<|MERGE_RESOLUTION|>--- conflicted
+++ resolved
@@ -17,14 +17,10 @@
         auto gain = audiocontext_->createGain();
         return std::make_shared<GainNodeWrapper>(gain);
     }
-<<<<<<< HEAD
 
     std::shared_ptr<StereoPannerNodeWrapper> AudioContextWrapper::createStereoPanner() {
         auto panner = audiocontext_->createStereoPanner();
         return std::make_shared<StereoPannerNodeWrapper>(panner);
     }
 } // namespace audiocontext
-=======
-} // namespace audiocontext
-#endif
->>>>>>> 5f2694fb
+#endif