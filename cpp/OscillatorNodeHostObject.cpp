--- conflicted
+++ resolved
@@ -1,19 +1,6 @@
 #include "OscillatorNodeHostObject.h"
 #include <android/log.h>
 
-<<<<<<< HEAD
-namespace audiocontext {
-    using namespace facebook;
-
-    std::vector<jsi::PropNameID> OscillatorNodeHostObject::getPropertyNames(jsi::Runtime& runtime) {
-        std::vector<jsi::PropNameID> propertyNames;
-        propertyNames.push_back(jsi::PropNameID::forAscii(runtime, "start"));
-        propertyNames.push_back(jsi::PropNameID::forAscii(runtime, "stop"));
-        propertyNames.push_back(jsi::PropNameID::forAscii(runtime, "frequency"));
-        propertyNames.push_back(jsi::PropNameID::forAscii(runtime, "detune"));
-        propertyNames.push_back(jsi::PropNameID::forAscii(runtime, "type"));
-        return propertyNames;
-=======
 namespace audiocontext
 {
   using namespace facebook;
@@ -25,6 +12,7 @@
     propertyNames.push_back(jsi::PropNameID::forAscii(runtime, "stop"));
     propertyNames.push_back(jsi::PropNameID::forAscii(runtime, "frequency"));
     propertyNames.push_back(jsi::PropNameID::forAscii(runtime, "detune"));
+    propertyNames.push_back(jsi::PropNameID::forAscii(runtime, "type"));
     return propertyNames;
   }
 
@@ -35,7 +23,6 @@
     if (propName == "start")
     {
       return start(runtime, propNameId);
->>>>>>> 2e04a4b2
     }
 
     if (propName == "stop")
@@ -43,24 +30,19 @@
       return stop(runtime, propNameId);
     }
 
-<<<<<<< HEAD
-        if (propName == "type") {
-            return waveType(runtime, propNameId);
-        }
-
-        if (propName == "connect") {
-            return connect(runtime, propNameId);
-        }
-=======
     if (propName == "frequency")
     {
       return frequency(runtime, propNameId);
     }
->>>>>>> 2e04a4b2
 
     if (propName == "detune")
     {
       return detune(runtime, propNameId);
+    }
+
+    if (propName == "type")
+    {
+      return waveType(runtime, propNameId);
     }
 
     if (propName == "connect")
@@ -75,27 +57,24 @@
   {
     auto propName = propNameId.utf8(runtime);
 
-<<<<<<< HEAD
-        if (propName == "type") {
-            auto waveType = value.asString(runtime).utf8(runtime);
-            oscillator_->setWaveType(waveType);
-            return;
-        }
-
-        throw std::runtime_error("Not yet implemented!");
-=======
     if (propName == "frequency")
     {
       auto frequency = value.asNumber();
       oscillator_->setFrequency(frequency);
       return;
->>>>>>> 2e04a4b2
     }
 
     if (propName == "detune")
     {
       auto detune = value.asNumber();
       oscillator_->setDetune(detune);
+      return;
+    }
+
+    if (propName == "type")
+    {
+      auto waveType = value.asString(runtime).utf8(runtime);
+      oscillator_->setWaveType(waveType);
       return;
     }
 
@@ -134,24 +113,16 @@
     return jsi::Function::createFromHostFunction(runtime, propNameId, 0, [this](jsi::Runtime &rt, const jsi::Value &thisValue, const jsi::Value *args, size_t count) -> jsi::Value
                                                  {
             auto detune = oscillator_->getDetune();
-<<<<<<< HEAD
-            return jsi::Value(detune);
-        });
-    }
+            return jsi::Value(detune); });
+  }
 
-    jsi::Value
-    OscillatorNodeHostObject::waveType(jsi::Runtime &runtime, const jsi::PropNameID &propNameId) {
-        return jsi::Function::createFromHostFunction(runtime, propNameId, 0, [this](jsi::Runtime& rt, const jsi::Value& thisValue, const jsi::Value* args, size_t count) -> jsi::Value {
+  jsi::Value
+  OscillatorNodeHostObject::waveType(jsi::Runtime &runtime, const jsi::PropNameID &propNameId)
+  {
+    return jsi::Function::createFromHostFunction(runtime, propNameId, 0, [this](jsi::Runtime &rt, const jsi::Value &thisValue, const jsi::Value *args, size_t count) -> jsi::Value
+                                                 {
             auto waveType = oscillator_->getWaveType();
-            return jsi::String::createFromUtf8(rt, waveType);
-        });
-    }
-
-    jsi::Value OscillatorNodeHostObject::connect(jsi::Runtime &runtime,
-                                                 const jsi::PropNameID &propNameId) {
-        return jsi::Function::createFromHostFunction(runtime, propNameId, 1, [this](jsi::Runtime& rt, const jsi::Value& thisValue, const jsi::Value* args, size_t count) -> jsi::Value {
-=======
-            return jsi::Value(detune); });
+            return jsi::String::createFromUtf8(rt, waveType); });
   }
 
   jsi::Value OscillatorNodeHostObject::connect(jsi::Runtime &runtime,
@@ -159,7 +130,6 @@
   {
     return jsi::Function::createFromHostFunction(runtime, propNameId, 1, [this](jsi::Runtime &rt, const jsi::Value &thisValue, const jsi::Value *args, size_t count) -> jsi::Value
                                                  {
->>>>>>> 2e04a4b2
             auto destination = args[0].asObject(rt).asHostObject<AudioDestinationNodeHostObject>(rt);
             oscillator_->connect(*destination->destination_);
             return jsi::Value::undefined(); });
