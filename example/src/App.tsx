/* eslint-disable react/react-in-jsx-scope */
import { Button, Platform, StyleSheet, Text, View } from 'react-native';
import { useRef, useState, useEffect } from 'react';
import { Slider } from '@miblanchard/react-native-slider';

import {
  AudioContext,
  type Oscillator,
  type Gain,
  type StereoPanner,
} from 'react-native-audio-context';

const App: React.FC = () => {
  const [isPlaying, setIsPlaying] = useState<boolean>(false);
  const [gain, setGain] = useState<number>(1.0);
  const [frequency, setFrequency] = useState<number>(440);
  const [detune, setDetune] = useState<number>(0);
  const [pan, setPan] = useState<number>(0);

  const audioContextRef = useRef<AudioContext | null>(null);
  const oscillatorRef = useRef<Oscillator | null>(null);
  const gainRef = useRef<Gain | null>(null);
  const panRef = useRef<StereoPanner | null>(null);

  const setUp = () => {
    audioContextRef.current = new AudioContext();

    oscillatorRef.current = audioContextRef.current.createOscillator();
    oscillatorRef.current.frequency.value = frequency;
    oscillatorRef.current.detune.value = detune;
    oscillatorRef.current.type = 'sine';

    gainRef.current = audioContextRef.current.createGain();
    gainRef.current.gain.value = gain;

    panRef.current = audioContextRef.current.createStereoPanner();
    panRef.current.pan.value = pan;

    if (Platform.OS === 'android') {
      const destination = audioContextRef.current.destination;
      oscillatorRef.current.connect(gainRef.current);
      gainRef.current.connect(panRef.current);
      panRef.current.connect(destination!);
    }
  };

  const handleGainChange = (value: number[]) => {
    const newValue = value[0] || 0.0;
    setGain(newValue);
    if (gainRef.current) {
      gainRef.current.gain = newValue;
    }
  };

<<<<<<< HEAD
  const handleGainChange = (value: number[]) => {
    const newValue = value[0] || 0.0;
    setGain(newValue);
    if (gainRef.current) {
      gainRef.current.gain.value = newValue;
    }
  };

=======
>>>>>>> f6432587
  const handlePanChange = (value: number[]) => {
    const newValue = value[0] || 0;
    setPan(newValue);
    if (panRef.current) {
<<<<<<< HEAD
      panRef.current.pan.value = newValue;
=======
      panRef.current.pan = newValue;
>>>>>>> f6432587
    }
  };

  const handleFrequencyChange = (value: number[]) => {
    const newValue = value[0] || 440;
    setFrequency(newValue);
    if (oscillatorRef.current) {
<<<<<<< HEAD
      oscillatorRef.current.frequency.value = newValue;
=======
      oscillatorRef.current.frequency = newValue;
>>>>>>> f6432587
    }
  };

  const handleDetuneChange = (value: number[]) => {
    const newValue = value[0] || 0;
    setDetune(newValue);
    if (oscillatorRef.current) {
<<<<<<< HEAD
      oscillatorRef.current.detune.value = newValue;
=======
      oscillatorRef.current.detune = newValue;
>>>>>>> f6432587
    }
  };

  useEffect(() => {
    return () => {
      oscillatorRef.current?.stop(0);
    };
  }, []);

  const handlePlayPause = () => {
    if (!audioContextRef.current) {
      setUp();
    }

    if (isPlaying) {
      oscillatorRef.current?.stop(0);
    } else {
      oscillatorRef.current?.start(0);
    }

    setIsPlaying(!isPlaying);
  };

  return (
    <View style={styles.mainContainer}>
      <Text style={styles.title}>React Native Oscillator</Text>
      <View style={styles.button}>
        <Button
          title={isPlaying ? 'Pause' : 'Play'}
          onPress={handlePlayPause}
        />
      </View>
      <View style={styles.container}>
        <Text>Gain: {gain.toFixed(2)}</Text>
        <Slider
          containerStyle={styles.slider}
          value={gain}
          onValueChange={handleGainChange}
          minimumValue={0.0}
          maximumValue={1.0}
          step={0.01}
        />
      </View>
      <View style={styles.container}>
        <Text>Pan: {pan.toFixed(1)}</Text>
        <Slider
          containerStyle={styles.slider}
          value={pan}
          onValueChange={handlePanChange}
          minimumValue={-1}
          maximumValue={1}
          step={0.1}
        />
      </View>
      <View style={styles.container}>
        <Text>Frequency: {frequency.toFixed(0)}</Text>
        <Slider
          containerStyle={styles.slider}
          value={frequency}
          onValueChange={handleFrequencyChange}
          minimumValue={120}
          maximumValue={1200}
          step={10}
        />
      </View>
      <View style={styles.container}>
        <Text>Detune: {detune.toFixed(0)}</Text>
        <Slider
          containerStyle={styles.slider}
          value={detune}
          onValueChange={handleDetuneChange}
          minimumValue={0}
          maximumValue={100}
          step={1}
        />
      </View>
    </View>
  );
};

const styles = StyleSheet.create({
  mainContainer: {
    flex: 1,
    justifyContent: 'center',
    alignItems: 'center',
    backgroundColor: '#F5FCFF',
  },
  container: {
    justifyContent: 'center',
    alignItems: 'center',
    margin: 10,
  },
  title: {
    fontSize: 20,
    textAlign: 'center',
    margin: 10,
  },
  button: {
    width: 100,
  },
  slider: {
    width: 300,
    padding: 10,
  },
});

export default App;<|MERGE_RESOLUTION|>--- conflicted
+++ resolved
@@ -48,30 +48,15 @@
     const newValue = value[0] || 0.0;
     setGain(newValue);
     if (gainRef.current) {
-      gainRef.current.gain = newValue;
-    }
-  };
-
-<<<<<<< HEAD
-  const handleGainChange = (value: number[]) => {
-    const newValue = value[0] || 0.0;
-    setGain(newValue);
-    if (gainRef.current) {
       gainRef.current.gain.value = newValue;
     }
   };
 
-=======
->>>>>>> f6432587
   const handlePanChange = (value: number[]) => {
     const newValue = value[0] || 0;
     setPan(newValue);
     if (panRef.current) {
-<<<<<<< HEAD
       panRef.current.pan.value = newValue;
-=======
-      panRef.current.pan = newValue;
->>>>>>> f6432587
     }
   };
 
@@ -79,11 +64,7 @@
     const newValue = value[0] || 440;
     setFrequency(newValue);
     if (oscillatorRef.current) {
-<<<<<<< HEAD
       oscillatorRef.current.frequency.value = newValue;
-=======
-      oscillatorRef.current.frequency = newValue;
->>>>>>> f6432587
     }
   };
 
@@ -91,11 +72,7 @@
     const newValue = value[0] || 0;
     setDetune(newValue);
     if (oscillatorRef.current) {
-<<<<<<< HEAD
       oscillatorRef.current.detune.value = newValue;
-=======
-      oscillatorRef.current.detune = newValue;
->>>>>>> f6432587
     }
   };
 
