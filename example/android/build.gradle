buildscript {
<<<<<<< HEAD
    ext {
        buildToolsVersion = "34.0.0"
        minSdkVersion = 23
        compileSdkVersion = 34
        targetSdkVersion = 34
        ndkVersion = "26.1.10909125"
        kotlinVersion = "1.9.22"
      kotlin_version = '2.0.0'
    }
    repositories {
        google()
        mavenCentral()
    }
    dependencies {
        classpath("com.android.tools.build:gradle")
        classpath("com.facebook.react:react-native-gradle-plugin")
        classpath("org.jetbrains.kotlin:kotlin-gradle-plugin")
      classpath "org.jetbrains.kotlin:kotlin-gradle-plugin:$kotlin_version"
    }
=======
  ext {
    buildToolsVersion = "34.0.0"
    minSdkVersion = 23
    compileSdkVersion = 34
    targetSdkVersion = 34
    ndkVersion = "26.1.10909125"
    kotlin_version = '2.0.0'
  }
  repositories {
    google()
    mavenCentral()
  }
  dependencies {
    classpath("com.android.tools.build:gradle")
    classpath("com.facebook.react:react-native-gradle-plugin")
    classpath("org.jetbrains.kotlin:kotlin-gradle-plugin")
    classpath "org.jetbrains.kotlin:kotlin-gradle-plugin:$kotlin_version"
  }
>>>>>>> 20420a1b
}

apply plugin: "com.facebook.react.rootproject"<|MERGE_RESOLUTION|>--- conflicted
+++ resolved
@@ -1,25 +1,4 @@
 buildscript {
-<<<<<<< HEAD
-    ext {
-        buildToolsVersion = "34.0.0"
-        minSdkVersion = 23
-        compileSdkVersion = 34
-        targetSdkVersion = 34
-        ndkVersion = "26.1.10909125"
-        kotlinVersion = "1.9.22"
-      kotlin_version = '2.0.0'
-    }
-    repositories {
-        google()
-        mavenCentral()
-    }
-    dependencies {
-        classpath("com.android.tools.build:gradle")
-        classpath("com.facebook.react:react-native-gradle-plugin")
-        classpath("org.jetbrains.kotlin:kotlin-gradle-plugin")
-      classpath "org.jetbrains.kotlin:kotlin-gradle-plugin:$kotlin_version"
-    }
-=======
   ext {
     buildToolsVersion = "34.0.0"
     minSdkVersion = 23
@@ -38,7 +17,6 @@
     classpath("org.jetbrains.kotlin:kotlin-gradle-plugin")
     classpath "org.jetbrains.kotlin:kotlin-gradle-plugin:$kotlin_version"
   }
->>>>>>> 20420a1b
 }
 
 apply plugin: "com.facebook.react.rootproject"